package gui

import (
	"bytes"
	"errors"
	"net/http"
	"net/http/httptest"
	"net/url"
	"strings"
	"testing"

	"encoding/json"

	"github.com/stretchr/testify/mock"

	"github.com/stretchr/testify/require"

<<<<<<< HEAD
	"bytes"

	"github.com/pkg/errors"

=======
>>>>>>> 28ac459a
	"github.com/skycoin/skycoin/src/cipher"
	"github.com/skycoin/skycoin/src/coin"
	"github.com/skycoin/skycoin/src/util/fee"
	"github.com/skycoin/skycoin/src/visor"
	"github.com/skycoin/skycoin/src/wallet"
)

// Gateway RPC interface wrapper for daemon state
type FakeGateway struct {
	mock.Mock
	walletID string
	coins    uint64
	dst      cipher.Address
	t        *testing.T
}

func (gw *FakeGateway) Spend(wltID string, coins uint64, dest cipher.Address) (*coin.Transaction, error) {
	args := gw.Called(wltID, coins, dest)
	return args.Get(0).(*coin.Transaction), args.Error(1)
}

// GetWalletBalance returns balance pair of specific wallet
func (gw *FakeGateway) GetWalletBalance(wltID string) (wallet.BalancePair, error) {
	args := gw.Called(wltID)
	return args.Get(0).(wallet.BalancePair), args.Error(1)
}

// GetWallet returns the wallet by wltID
func (gw *FakeGateway) GetWallet(wltID string) (wallet.Wallet, error) {
	args := gw.Called(wltID)
	return args.Get(0).(wallet.Wallet), args.Error(1)
}

<<<<<<< HEAD
// GetWalletBalance returns balance pair of specific wallet
func (gw *FakeGateway) CreateWallet(wltName string, options wallet.Options) (wallet.Wallet, error) {
	args := gw.Called(wltName, options)
	return args.Get(0).(wallet.Wallet), args.Error(1)
}

func (gw *FakeGateway) ScanAheadWalletAddresses(wltName string, scanN uint64) (wallet.Wallet, error) {
	args := gw.Called(wltName, scanN)
	return args.Get(0).(wallet.Wallet), args.Error(1)
}

// NewAddresses generate addresses in given wallet
func (gw *FakeGateway) NewAddresses(wltID string, n uint64) ([]cipher.Address, error) {
	args := gw.Called(wltID, n)
	return args.Get(0).([]cipher.Address), args.Error(1)
}

func TestWalletNewAddressesHandler(t *testing.T) {
	type httpBody struct {
		Id  string `url:"id,omitempty"`
		Num string `url:"num,omitempty"`
	}
	type Addresses struct {
		Address []string `json:"addresses"`
	}
	var responseAddresses = Addresses{}
	var responseEmptyAddresses = Addresses{}

	var emptyAddrs = make([]cipher.Address, 0)
	var addrs = make([]cipher.Address, 3)

	for i := 0; i < 3; i++ {
		pub, _ := cipher.GenerateDeterministicKeyPair(cipher.RandByte(32))

		addrs[i] = cipher.AddressFromPubKey(pub)
		responseAddresses.Address = append(responseAddresses.Address, addrs[i].String())
	}
=======
func TestWalletSpendHandler(t *testing.T) {
	type httpBody struct {
		WalletID string
		Dst      string
		Coins    string
	}

	tt := []struct {
		name                          string
		method                        string
		url                           string
		body                          *httpBody
		status                        int
		err                           string
		walletID                      string
		coins                         uint64
		dst                           string
		gatewaySpendResult            *coin.Transaction
		gatewaySpendErr               error
		gatewayGetWalletBalanceResult wallet.BalancePair
		gatewayBalanceErr             error
		spendResult                   *SpendResult
	}{
		{
			"405",
			"GET",
			"/wallet/spend",
			nil,
			http.StatusMethodNotAllowed,
			"405 Method Not Allowed",
			"0",
			0,
			"",
			nil,
			nil,
			wallet.BalancePair{},
			nil,
			nil,
		},
		{
			"400 - no walletID",
			"POST",
			"/wallet/spend",
			&httpBody{},
			http.StatusBadRequest,
			"400 Bad Request - missing wallet id",
			"0",
			0,
			"",
			nil,
			nil,
			wallet.BalancePair{},
			nil,
			nil,
		},
		{
			"400 - no dst",
			"POST",
			"/wallet/spend",
			&httpBody{
				WalletID: "123",
			},
			http.StatusBadRequest,
			"400 Bad Request - missing destination address \"dst\"",
			"0",
			0,
			"",
			nil,
			nil,
			wallet.BalancePair{},
			nil,
			nil,
		},
		{
			"400 - bad dst addr",
			"POST",
			"/wallet/spend",
			&httpBody{
				WalletID: "123",
				Dst:      " 2konv5no3DZvSMxf2GPVtAfZinfwqCGhfVQ",
			},
			http.StatusBadRequest,
			"400 Bad Request - invalid destination address: Invalid base58 character",
			"0",
			0,
			"",
			nil,
			nil,
			wallet.BalancePair{},
			nil,
			nil,
		},
		{
			"400 - no coins",
			"POST",
			"/wallet/spend",
			&httpBody{
				WalletID: "123",
				Dst:      "2konv5no3DZvSMxf2GPVtAfZinfwqCGhfVQ",
			},
			http.StatusBadRequest,
			"400 Bad Request - invalid \"coins\" value",
			"0",
			0,
			"",
			nil,
			nil,
			wallet.BalancePair{},
			nil,
			nil,
		},
		{
			"400 - coins is string",
			"POST",
			"/wallet/spend",
			&httpBody{
				WalletID: "123",
				Dst:      "2konv5no3DZvSMxf2GPVtAfZinfwqCGhfVQ",
				Coins:    "foo",
			},
			http.StatusBadRequest,
			"400 Bad Request - invalid \"coins\" value",
			"0",
			0,
			"",
			nil,
			nil,
			wallet.BalancePair{},
			nil,
			nil,
		},
		{
			"400 - coins is negative value",
			"POST",
			"/wallet/spend",
			&httpBody{
				WalletID: "123",
				Dst:      "2konv5no3DZvSMxf2GPVtAfZinfwqCGhfVQ",
				Coins:    "-123",
			},
			http.StatusBadRequest,
			"400 Bad Request - invalid \"coins\" value",
			"0",
			0,
			"",
			nil,
			nil,
			wallet.BalancePair{},
			nil,
			nil,
		},
		{
			"400 - zero coins",
			"POST",
			"/wallet/spend",
			&httpBody{
				WalletID: "123",
				Dst:      "2konv5no3DZvSMxf2GPVtAfZinfwqCGhfVQ",
				Coins:    "0",
			},
			http.StatusBadRequest,
			"400 Bad Request - invalid \"coins\" value, must > 0",
			"0",
			0,
			"",
			nil,
			nil,
			wallet.BalancePair{},
			nil,
			nil,
		},
		{
			"400 - gw spend error txn no fee",
			"POST",
			"/wallet/spend",
			&httpBody{
				WalletID: "123",
				Dst:      "2konv5no3DZvSMxf2GPVtAfZinfwqCGhfVQ",
				Coins:    "12",
			},
			http.StatusBadRequest,
			"400 Bad Request - Transaction has zero coinhour fee",
			"123",
			12,
			"2konv5no3DZvSMxf2GPVtAfZinfwqCGhfVQ",
			&coin.Transaction{},
			fee.ErrTxnNoFee,
			wallet.BalancePair{},
			nil,
			&SpendResult{
				Error: fee.ErrTxnNoFee.Error(),
			},
		},
		{
			"400 - gw spend error spending unconfirmed",
			"POST",
			"/wallet/spend",
			&httpBody{
				WalletID: "123",
				Dst:      "2konv5no3DZvSMxf2GPVtAfZinfwqCGhfVQ",
				Coins:    "12",
			},
			http.StatusBadRequest,
			"400 Bad Request - please spend after your pending transaction is confirmed",
			"123",
			12,
			"2konv5no3DZvSMxf2GPVtAfZinfwqCGhfVQ",
			&coin.Transaction{},
			wallet.ErrSpendingUnconfirmed,
			wallet.BalancePair{},
			nil,
			&SpendResult{
				Error: wallet.ErrSpendingUnconfirmed.Error(),
			},
		},
		{
			"400 - gw spend error insufficient balance",
			"POST",
			"/wallet/spend",
			&httpBody{
				WalletID: "123",
				Dst:      "2konv5no3DZvSMxf2GPVtAfZinfwqCGhfVQ",
				Coins:    "12",
			},
			http.StatusBadRequest,
			"400 Bad Request - balance is not sufficient",
			"123",
			12,
			"2konv5no3DZvSMxf2GPVtAfZinfwqCGhfVQ",
			&coin.Transaction{},
			wallet.ErrInsufficientBalance,
			wallet.BalancePair{},
			nil,
			&SpendResult{
				Error: wallet.ErrInsufficientBalance.Error(),
			},
		},
		{
			"404 - gw spend error wallet not exist",
			"POST",
			"/wallet/spend",
			&httpBody{
				WalletID: "123",
				Dst:      "2konv5no3DZvSMxf2GPVtAfZinfwqCGhfVQ",
				Coins:    "12",
			},
			http.StatusNotFound,
			"404 Not Found",
			"123",
			12,
			"2konv5no3DZvSMxf2GPVtAfZinfwqCGhfVQ",
			&coin.Transaction{},
			wallet.ErrWalletNotExist,
			wallet.BalancePair{},
			nil,
			&SpendResult{
				Error: wallet.ErrWalletNotExist.Error(),
			},
		},
		{
			"500 - gw spend error",
			"POST",
			"/wallet/spend",
			&httpBody{
				WalletID: "123",
				Dst:      "2konv5no3DZvSMxf2GPVtAfZinfwqCGhfVQ",
				Coins:    "12",
			},
			http.StatusInternalServerError,
			"500 Internal Server Error - Spend error",
			"123",
			12,
			"2konv5no3DZvSMxf2GPVtAfZinfwqCGhfVQ",
			&coin.Transaction{},
			errors.New("Spend error"),
			wallet.BalancePair{},
			nil,
			&SpendResult{
				Error: "Spend error",
			},
		},
		{
			"200 - gw GetWalletBalance error",
			"POST",
			"/wallet/spend",
			&httpBody{
				WalletID: "1234",
				Dst:      "2konv5no3DZvSMxf2GPVtAfZinfwqCGhfVQ",
				Coins:    "12",
			},
			http.StatusOK,
			"",
			"1234",
			12,
			"2konv5no3DZvSMxf2GPVtAfZinfwqCGhfVQ",
			&coin.Transaction{},
			nil,
			wallet.BalancePair{},
			errors.New("GetWalletBalance error"),
			&SpendResult{
				Error: "Get wallet balance failed: GetWalletBalance error",
				Transaction: &visor.ReadableTransaction{
					Sigs:      []string{},
					In:        []string{},
					Out:       []visor.ReadableTransactionOutput{},
					Hash:      "78877fa898f0b4c45c9c33ae941e40617ad7c8657a307db62bc5691f92f4f60e",
					InnerHash: "0000000000000000000000000000000000000000000000000000000000000000",
				},
			},
		},
		{
			"200 - OK",
			"POST",
			"/wallet/spend",
			&httpBody{
				WalletID: "1234",
				Dst:      "2konv5no3DZvSMxf2GPVtAfZinfwqCGhfVQ",
				Coins:    "12",
			},
			http.StatusOK,
			"",
			"1234",
			12,
			"2konv5no3DZvSMxf2GPVtAfZinfwqCGhfVQ",
			&coin.Transaction{},
			nil,
			wallet.BalancePair{},
			nil,
			&SpendResult{
				Balance: &wallet.BalancePair{},
				Transaction: &visor.ReadableTransaction{
					Length:    0,
					Type:      0,
					Hash:      "78877fa898f0b4c45c9c33ae941e40617ad7c8657a307db62bc5691f92f4f60e",
					InnerHash: "0000000000000000000000000000000000000000000000000000000000000000",
					Timestamp: 0,
					Sigs:      []string{},
					In:        []string{},
					Out:       []visor.ReadableTransactionOutput{},
				},
			},
		},
	}

	for _, tc := range tt {
		t.Run(tc.name, func(t *testing.T) {
			gateway := &FakeGateway{
				walletID: tc.walletID,
				t:        t,
			}
			addr, _ := cipher.DecodeBase58Address(tc.dst)
			gateway.On("Spend", tc.walletID, tc.coins, addr).Return(tc.gatewaySpendResult, tc.gatewaySpendErr)
			gateway.On("GetWalletBalance", tc.walletID).Return(tc.gatewayGetWalletBalanceResult, tc.gatewayBalanceErr)

			v := url.Values{}
			if tc.body != nil {
				if tc.body.WalletID != "" {
					v.Add("id", tc.body.WalletID)
				}
				if tc.body.Dst != "" {
					v.Add("dst", tc.body.Dst)
				}
				if tc.body.Coins != "" {
					v.Add("coins", tc.body.Coins)
				}
			}

			req, err := http.NewRequest(tc.method, tc.url, bytes.NewBufferString(v.Encode()))
			require.NoError(t, err)
			req.Header.Add("Content-Type", "application/x-www-form-urlencoded")

			rr := httptest.NewRecorder()
			handler := http.HandlerFunc(walletSpendHandler(gateway))

			handler.ServeHTTP(rr, req)

			status := rr.Code
			require.Equal(t, tc.status, status, "case: %s, handler returned wrong status code: got `%v` want `%v`", tc.name, status, tc.status)

			if status != http.StatusOK {
				require.Equal(t, tc.err, strings.TrimSpace(rr.Body.String()), "case: %s, handler returned wrong error message: got `%v`| %s, want `%v`",
					tc.name, strings.TrimSpace(rr.Body.String()), status, tc.err)
			} else {
				var msg SpendResult
				err := json.Unmarshal(rr.Body.Bytes(), &msg)
				require.NoError(t, err)
				require.Equal(t, *tc.spendResult, msg)
			}
		})
	}
}

func TestWalletGet(t *testing.T) {
	type httpBody struct {
		WalletID string
		Dst      string
		Coins    string
	}

>>>>>>> 28ac459a
	tt := []struct {
		name                      string
		method                    string
		url                       string
		body                      *httpBody
		status                    int
		err                       string
		walletId                  string
		n                         uint64
		gatewayNewAddressesResult []cipher.Address
		gatewayNewAddressesErr    error
		responseBody              Addresses
	}{
		{
			"405",
			http.MethodPut,
			"/wallet/create",
			nil,
			http.StatusMethodNotAllowed,
			"405 Method Not Allowed",
			"",
			1,
			make([]cipher.Address, 0),
			nil,
			Addresses{},
		},
		{
			"400 - missing wallet id",
			http.MethodPost,
			"/wallet/create",
			nil,
			http.StatusBadRequest,
			"400 Bad Request - missing wallet id",
			"foo",
			1,
			make([]cipher.Address, 0),
			nil,
			Addresses{},
		},
		{
			"400 - invalid num value",
			http.MethodPost,
			"/wallet/create",
			&httpBody{
<<<<<<< HEAD
				Id:  "foo",
				Num: "bar",
=======
				WalletID: "123",
>>>>>>> 28ac459a
			},
			http.StatusBadRequest,
			"400 Bad Request - invalid num value",
			"foo",
			1,
			make([]cipher.Address, 0),
			nil,
			Addresses{},
		},
		{
			"400 - gateway.NewAddresses error",
			http.MethodPost,
			"/wallet/create",
			&httpBody{
				Id:  "foo",
				Num: "1",
			},
			http.StatusBadRequest,
			"400 Bad Request - gateway.NewAddresses error",
			"foo",
			1,
			make([]cipher.Address, 0),
			errors.New("gateway.NewAddresses error"),
			Addresses{},
		},
		{
			"400 - gateway.NewAddresses error",
			http.MethodPost,
			"/wallet/create",
			&httpBody{
				Id:  "foo",
				Num: "1",
			},
			http.StatusBadRequest,
			"400 Bad Request - gateway.NewAddresses error",
			"foo",
			1,
			make([]cipher.Address, 0),
			errors.New("gateway.NewAddresses error"),
			Addresses{},
		},
		{
			"200 - OK",
			http.MethodPost,
			"/wallet/create",
			&httpBody{
<<<<<<< HEAD
				Id:  "foo",
				Num: "1",
=======
				WalletID: "1234",
>>>>>>> 28ac459a
			},
			http.StatusOK,
			"",
			"foo",
			1,
			addrs,
			nil,
			responseAddresses,
		},
		{
			"200 - OK empty addresses",
			http.MethodPost,
			"/wallet/create",
			&httpBody{
				Id:  "foo",
				Num: "1",
			},
			http.StatusOK,
			"",
			"foo",
			1,
			emptyAddrs,
			nil,
			responseEmptyAddresses,
		},
	}

	for _, tc := range tt {
<<<<<<< HEAD
		t.Run(tc.name, func(t *testing.T) {
			gateway := &FakeGateway{
				t: t,
			}
			gateway.On("NewAddresses", tc.walletId, tc.n).Return(tc.gatewayNewAddressesResult, tc.gatewayNewAddressesErr)
			body, _ := query.Values(tc.body)

			req, err := http.NewRequest(tc.method, tc.url, bytes.NewBufferString(body.Encode()))
			require.NoError(t, err)
			req.Header.Add("Content-Type", "application/x-www-form-urlencoded")

			rr := httptest.NewRecorder()
			handler := http.HandlerFunc(walletNewAddresses(gateway))

			handler.ServeHTTP(rr, req)

			status := rr.Code
			require.Equal(t, tc.status, status, "case: %s, handler returned wrong status code: got `%v` want `%v`",
				tc.name, status, tc.status)

			if status != http.StatusOK {
				require.Equal(t, tc.err, strings.TrimSpace(rr.Body.String()), "case: %s, handler returned wrong error message: got `%v`| %s, want `%v`",
					tc.name, strings.TrimSpace(rr.Body.String()), status, tc.err)
			} else {
				var msg Addresses
				err = json.Unmarshal(rr.Body.Bytes(), &msg)
				require.NoError(t, err)
				require.Equal(t, tc.responseBody, msg, tc.name)
=======
		gateway := &FakeGateway{
			walletID: tc.walletId,
			t:        t,
		}
		gateway.On("GetWallet", tc.walletId).Return(tc.gatewayGetWalletResult, tc.gatewayGetWalletErr)
		v := url.Values{}
		var url = tc.url
		if tc.body != nil {
			if tc.body.WalletID != "" {
				v.Add("id", tc.body.WalletID)
			}
		}

		if len(v) > 0 {
			url += "?" + v.Encode()
		}

		req, err := http.NewRequest(tc.method, url, nil)
		require.NoError(t, err)

		rr := httptest.NewRecorder()
		handler := http.HandlerFunc(walletGet(gateway))

		handler.ServeHTTP(rr, req)

		status := rr.Code
		require.Equal(t, tc.status, status, "case: %s, handler returned wrong status code: got `%v` want `%v`",
			tc.name, status, tc.status)

		if status != http.StatusOK {
			require.Equal(t, tc.err, strings.TrimSpace(rr.Body.String()),
				"case: %s, handler returned wrong error message: got `%v`| %s, want `%v`",
				tc.name, strings.TrimSpace(rr.Body.String()), status, tc.err)
		} else {
			var msg wallet.Wallet
			err = json.Unmarshal(rr.Body.Bytes(), &msg)
			if err != nil {
				t.Errorf("fail unmarshal json response while 200 OK. body: %s, err: %s", rr.Body.String(), err)
>>>>>>> 28ac459a
			}
		})
	}
}<|MERGE_RESOLUTION|>--- conflicted
+++ resolved
@@ -1,8 +1,6 @@
 package gui
 
 import (
-	"bytes"
-	"errors"
 	"net/http"
 	"net/http/httptest"
 	"net/url"
@@ -15,13 +13,9 @@
 
 	"github.com/stretchr/testify/require"
 
-<<<<<<< HEAD
 	"bytes"
-
-	"github.com/pkg/errors"
-
-=======
->>>>>>> 28ac459a
+	"errors"
+
 	"github.com/skycoin/skycoin/src/cipher"
 	"github.com/skycoin/skycoin/src/coin"
 	"github.com/skycoin/skycoin/src/util/fee"
@@ -55,45 +49,12 @@
 	return args.Get(0).(wallet.Wallet), args.Error(1)
 }
 
-<<<<<<< HEAD
-// GetWalletBalance returns balance pair of specific wallet
-func (gw *FakeGateway) CreateWallet(wltName string, options wallet.Options) (wallet.Wallet, error) {
-	args := gw.Called(wltName, options)
-	return args.Get(0).(wallet.Wallet), args.Error(1)
-}
-
-func (gw *FakeGateway) ScanAheadWalletAddresses(wltName string, scanN uint64) (wallet.Wallet, error) {
-	args := gw.Called(wltName, scanN)
-	return args.Get(0).(wallet.Wallet), args.Error(1)
-}
-
 // NewAddresses generate addresses in given wallet
 func (gw *FakeGateway) NewAddresses(wltID string, n uint64) ([]cipher.Address, error) {
 	args := gw.Called(wltID, n)
 	return args.Get(0).([]cipher.Address), args.Error(1)
 }
 
-func TestWalletNewAddressesHandler(t *testing.T) {
-	type httpBody struct {
-		Id  string `url:"id,omitempty"`
-		Num string `url:"num,omitempty"`
-	}
-	type Addresses struct {
-		Address []string `json:"addresses"`
-	}
-	var responseAddresses = Addresses{}
-	var responseEmptyAddresses = Addresses{}
-
-	var emptyAddrs = make([]cipher.Address, 0)
-	var addrs = make([]cipher.Address, 3)
-
-	for i := 0; i < 3; i++ {
-		pub, _ := cipher.GenerateDeterministicKeyPair(cipher.RandByte(32))
-
-		addrs[i] = cipher.AddressFromPubKey(pub)
-		responseAddresses.Address = append(responseAddresses.Address, addrs[i].String())
-	}
-=======
 func TestWalletSpendHandler(t *testing.T) {
 	type httpBody struct {
 		WalletID string
@@ -493,7 +454,133 @@
 		Coins    string
 	}
 
->>>>>>> 28ac459a
+	tt := []struct {
+		name                   string
+		method                 string
+		url                    string
+		body                   *httpBody
+		status                 int
+		err                    string
+		walletId               string
+		gatewayGetWalletResult wallet.Wallet
+		gatewayGetWalletErr    error
+	}{
+		{
+			"405",
+			http.MethodPut,
+			"/wallet",
+			nil,
+			http.StatusMethodNotAllowed,
+			"405 Method Not Allowed",
+			"0",
+			wallet.Wallet{},
+			nil,
+		},
+		{
+			"400 - no walletId",
+			http.MethodGet,
+			"/wallet",
+			nil,
+			http.StatusBadRequest,
+			"400 Bad Request - missing wallet id",
+			"",
+			wallet.Wallet{},
+			nil,
+		},
+		{
+			"400 - error from the `gateway.GetWallet(wltID)`",
+			http.MethodGet,
+			"/wallet",
+			&httpBody{
+				WalletID: "123",
+			},
+			http.StatusBadRequest,
+			"400 Bad Request - wallet 123 doesn't exist",
+			"123",
+			wallet.Wallet{},
+			errors.New("wallet 123 doesn't exist"),
+		},
+		{
+			"200 - OK",
+			http.MethodGet,
+			"/wallet",
+			&httpBody{
+				WalletID: "1234",
+			},
+			http.StatusOK,
+			"",
+			"1234",
+			wallet.Wallet{
+				Meta:    map[string]string{},
+				Entries: []wallet.Entry{},
+			},
+			nil,
+		},
+	}
+
+	for _, tc := range tt {
+		gateway := &FakeGateway{
+			walletID: tc.walletId,
+			t:        t,
+		}
+		gateway.On("GetWallet", tc.walletId).Return(tc.gatewayGetWalletResult, tc.gatewayGetWalletErr)
+		v := url.Values{}
+		var url = tc.url
+		if tc.body != nil {
+			if tc.body.WalletID != "" {
+				v.Add("id", tc.body.WalletID)
+			}
+		}
+
+		if len(v) > 0 {
+			url += "?" + v.Encode()
+		}
+
+		req, err := http.NewRequest(tc.method, url, nil)
+		require.NoError(t, err)
+
+		rr := httptest.NewRecorder()
+		handler := http.HandlerFunc(walletGet(gateway))
+
+		handler.ServeHTTP(rr, req)
+
+		status := rr.Code
+		require.Equal(t, tc.status, status, "case: %s, handler returned wrong status code: got `%v` want `%v`",
+			tc.name, status, tc.status)
+
+		if status != http.StatusOK {
+			require.Equal(t, tc.err, strings.TrimSpace(rr.Body.String()),
+				"case: %s, handler returned wrong error message: got `%v`| %s, want `%v`",
+				tc.name, strings.TrimSpace(rr.Body.String()), status, tc.err)
+		} else {
+			var msg wallet.Wallet
+			err = json.Unmarshal(rr.Body.Bytes(), &msg)
+			require.NoError(t, err)
+			require.Equal(t, tc.gatewayGetWalletResult, msg, tc.name)
+		}
+	}
+}
+
+func TestWalletNewAddressesHandler(t *testing.T) {
+	type httpBody struct {
+		Id  string `url:"id,omitempty"`
+		Num string `url:"num,omitempty"`
+	}
+	type Addresses struct {
+		Address []string `json:"addresses"`
+	}
+	var responseAddresses = Addresses{}
+	var responseEmptyAddresses = Addresses{}
+
+	var emptyAddrs = make([]cipher.Address, 0)
+	var addrs = make([]cipher.Address, 3)
+
+	for i := 0; i < 3; i++ {
+		pub, _ := cipher.GenerateDeterministicKeyPair(cipher.RandByte(32))
+
+		addrs[i] = cipher.AddressFromPubKey(pub)
+		responseAddresses.Address = append(responseAddresses.Address, addrs[i].String())
+	}
 	tt := []struct {
 		name                      string
 		method                    string
@@ -538,12 +625,8 @@
 			http.MethodPost,
 			"/wallet/create",
 			&httpBody{
-<<<<<<< HEAD
 				Id:  "foo",
 				Num: "bar",
-=======
-				WalletID: "123",
->>>>>>> 28ac459a
 			},
 			http.StatusBadRequest,
 			"400 Bad Request - invalid num value",
@@ -590,12 +673,8 @@
 			http.MethodPost,
 			"/wallet/create",
 			&httpBody{
-<<<<<<< HEAD
 				Id:  "foo",
 				Num: "1",
-=======
-				WalletID: "1234",
->>>>>>> 28ac459a
 			},
 			http.StatusOK,
 			"",
@@ -624,15 +703,22 @@
 	}
 
 	for _, tc := range tt {
-<<<<<<< HEAD
 		t.Run(tc.name, func(t *testing.T) {
 			gateway := &FakeGateway{
 				t: t,
 			}
 			gateway.On("NewAddresses", tc.walletId, tc.n).Return(tc.gatewayNewAddressesResult, tc.gatewayNewAddressesErr)
-			body, _ := query.Values(tc.body)
-
-			req, err := http.NewRequest(tc.method, tc.url, bytes.NewBufferString(body.Encode()))
+			v := url.Values{}
+			if tc.body != nil {
+				if tc.body.Id != "" {
+					v.Add("id", tc.body.Id)
+				}
+				if tc.body.Num != "" {
+					v.Add("num", tc.body.Num)
+				}
+			}
+
+			req, err := http.NewRequest(tc.method, tc.url, bytes.NewBufferString(v.Encode()))
 			require.NoError(t, err)
 			req.Header.Add("Content-Type", "application/x-www-form-urlencoded")
 
@@ -653,46 +739,6 @@
 				err = json.Unmarshal(rr.Body.Bytes(), &msg)
 				require.NoError(t, err)
 				require.Equal(t, tc.responseBody, msg, tc.name)
-=======
-		gateway := &FakeGateway{
-			walletID: tc.walletId,
-			t:        t,
-		}
-		gateway.On("GetWallet", tc.walletId).Return(tc.gatewayGetWalletResult, tc.gatewayGetWalletErr)
-		v := url.Values{}
-		var url = tc.url
-		if tc.body != nil {
-			if tc.body.WalletID != "" {
-				v.Add("id", tc.body.WalletID)
-			}
-		}
-
-		if len(v) > 0 {
-			url += "?" + v.Encode()
-		}
-
-		req, err := http.NewRequest(tc.method, url, nil)
-		require.NoError(t, err)
-
-		rr := httptest.NewRecorder()
-		handler := http.HandlerFunc(walletGet(gateway))
-
-		handler.ServeHTTP(rr, req)
-
-		status := rr.Code
-		require.Equal(t, tc.status, status, "case: %s, handler returned wrong status code: got `%v` want `%v`",
-			tc.name, status, tc.status)
-
-		if status != http.StatusOK {
-			require.Equal(t, tc.err, strings.TrimSpace(rr.Body.String()),
-				"case: %s, handler returned wrong error message: got `%v`| %s, want `%v`",
-				tc.name, strings.TrimSpace(rr.Body.String()), status, tc.err)
-		} else {
-			var msg wallet.Wallet
-			err = json.Unmarshal(rr.Body.Bytes(), &msg)
-			if err != nil {
-				t.Errorf("fail unmarshal json response while 200 OK. body: %s, err: %s", rr.Body.String(), err)
->>>>>>> 28ac459a
 			}
 		})
 	}
