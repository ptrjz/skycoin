--- conflicted
+++ resolved
@@ -34,11 +34,8 @@
 
 lint: ## Run linters. Use make install-linters first.
 	vendorcheck ./...
-<<<<<<< HEAD
-	gometalinter --disable-all -E goimports -E varcheck --tests --vendor ./...
-=======
-	gometalinter --disable-all --enable=vet -E goimports --tests --vendor ./...
->>>>>>> 4613d6c5
+	gometalinter --disable-all -E vet -E goimports -E varcheck --tests --vendor ./...
+
 
 check: lint test ## Run tests and linters
 
